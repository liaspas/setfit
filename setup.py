--- conflicted
+++ resolved
@@ -36,11 +36,7 @@
 
 setup(
     name="setfit",
-<<<<<<< HEAD
-    version="0.5.0",
-=======
     version="0.6.0.dev0",
->>>>>>> 6ee9b9d9
     description="Efficient few-shot learning with Sentence Transformers",
     long_description=README_TEXT,
     long_description_content_type="text/markdown",
