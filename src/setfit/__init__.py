<<<<<<< HEAD
__version__ = "0.5.0"
=======
__version__ = "0.6.0.dev0"
>>>>>>> 6ee9b9d9

from .data import add_templated_examples, sample_dataset
from .modeling import SetFitHead, SetFitModel
from .trainer import SetFitTrainer
from .trainer_distillation import DistillationSetFitTrainer<|MERGE_RESOLUTION|>--- conflicted
+++ resolved
@@ -1,8 +1,4 @@
-<<<<<<< HEAD
-__version__ = "0.5.0"
-=======
 __version__ = "0.6.0.dev0"
->>>>>>> 6ee9b9d9
 
 from .data import add_templated_examples, sample_dataset
 from .modeling import SetFitHead, SetFitModel
