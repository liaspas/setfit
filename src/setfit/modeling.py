--- conflicted
+++ resolved
@@ -432,18 +432,22 @@
         for param in model.parameters():
             param.requires_grad = not to_freeze
 
-    def encode(self, inputs: List[str]) -> Union[torch.Tensor, np.ndarray]:
+    def encode(self, inputs: List[str], show_progress_bar: Optional[bool] = None) -> Union[torch.Tensor, np.ndarray]:
         """Convert input sentences to embeddings using the `SentenceTransformer` body.
 
         Args:
             inputs (`List[str]`): The input sentences to embed.
+            show_progress_bar (`Optional[bool]`, defaults to `None`): Whether to show a progress bar while encoding.
 
         Returns:
             Union[torch.Tensor, np.ndarray]: A matrix with shape [INPUT_LENGTH, EMBEDDING_SIZE], as a
             torch Tensor if this model has a differentiable Torch head, or otherwise as a numpy array.
         """
         return self.model_body.encode(
-            inputs, normalize_embeddings=self.normalize_embeddings, convert_to_tensor=self.has_differentiable_head
+            inputs,
+            normalize_embeddings=self.normalize_embeddings,
+            convert_to_tensor=self.has_differentiable_head,
+            show_progress_bar=show_progress_bar,
         )
 
     def _output_type_conversion(
@@ -467,56 +471,38 @@
             outputs = torch.from_numpy(outputs)
         return outputs
 
-<<<<<<< HEAD
-    def predict(self, inputs: List[str], as_numpy: bool = False) -> Union[torch.Tensor, np.ndarray]:
+    def predict(
+        self, inputs: List[str], as_numpy: bool = False, show_progress_bar: Optional[bool] = None
+    ) -> Union[torch.Tensor, np.ndarray]:
         """Predict the various classes.
 
         Args:
             inputs (`List[str]`): The input sentences to predict classes for.
             as_numpy (`bool`, defaults to `False`): Whether to output as numpy array instead.
+            show_progress_bar (`Optional[bool]`, defaults to `None`): Whether to show a progress bar while encoding.
 
         Example:
             >>> model = SetFitModel.from_pretrained(...)
             >>> model.predict(["What a boring display", "Exhilarating through and through", "I'm wowed!"])
             tensor([0, 1, 1], dtype=torch.int32)
-=======
-    def predict(
-        self, x_test: List[str], as_numpy: bool = False, show_progress_bar: Optional[bool] = None
-    ) -> Union[torch.Tensor, "ndarray"]:
-        embeddings = self.model_body.encode(
-            x_test,
-            normalize_embeddings=self.normalize_embeddings,
-            convert_to_tensor=self.has_differentiable_head,
-            show_progress_bar=show_progress_bar,
-        )
->>>>>>> 86a247ef
 
         Returns:
             `Union[torch.Tensor, np.ndarray]`: A vector with equal length to the inputs, denoting
             to which class each input is predicted to belong.
         """
-        embeddings = self.encode(inputs)
+        embeddings = self.encode(inputs, show_progress_bar=show_progress_bar)
         outputs = self.model_head.predict(embeddings)
         return self._output_type_conversion(outputs, as_numpy=as_numpy)
 
-<<<<<<< HEAD
-    def predict_proba(self, inputs: List[str], as_numpy: bool = False) -> Union[torch.Tensor, np.ndarray]:
+    def predict_proba(
+        self, inputs: List[str], as_numpy: bool = False, show_progress_bar: Optional[bool] = None
+    ) -> Union[torch.Tensor, np.ndarray]:
         """Predict the probabilities of the various classes.
-=======
-    def predict_proba(
-        self, x_test: List[str], as_numpy: bool = False, show_progress_bar: Optional[bool] = None
-    ) -> Union[torch.Tensor, "ndarray"]:
-        embeddings = self.model_body.encode(
-            x_test,
-            normalize_embeddings=self.normalize_embeddings,
-            convert_to_tensor=self.has_differentiable_head,
-            show_progress_bar=show_progress_bar,
-        )
->>>>>>> 86a247ef
 
         Args:
             inputs (`List[str]`): The input sentences to predict class probabilities for.
             as_numpy (`bool`, defaults to `False`): Whether to output as numpy array instead.
+            show_progress_bar (`Optional[bool]`, defaults to `None`): Whether to show a progress bar while encoding.
 
         Example:
             >>> model = SetFitModel.from_pretrained(...)
@@ -529,7 +515,7 @@
             `Union[torch.Tensor, np.ndarray]`: A matrix with shape [INPUT_LENGTH, NUM_CLASSES] denoting
             probabilities of predicting an input as a class.
         """
-        embeddings = self.encode(inputs)
+        embeddings = self.encode(inputs, show_progress_bar=show_progress_bar)
         outputs = self.model_head.predict_proba(embeddings)
         return self._output_type_conversion(outputs, as_numpy=as_numpy)
 
