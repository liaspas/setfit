--- conflicted
+++ resolved
@@ -286,8 +286,6 @@
                     distance_metric=args.distance_metric,
                     margin=args.margin,
                 )
-
-            train_steps = len(train_dataloader) * args.embedding_num_epochs
         else:
             train_examples = []
 
@@ -297,25 +295,23 @@
                         np.array(x_train), np.array(y_train), train_examples
                     )
                 else:
-<<<<<<< HEAD
                     train_examples = sentence_pairs_generation(np.array(x_train), np.array(y_train), train_examples)
 
             batch_size = args.embedding_batch_size
             train_dataloader = DataLoader(train_examples, shuffle=True, batch_size=batch_size)
             train_loss = self.loss_class(self.model.model_body)
-            train_steps = len(train_dataloader) * args.embedding_num_epochs
-
+
+        total_train_steps = len(train_dataloader) * args.embedding_num_epochs
         logger.info("***** Running training *****")
         logger.info(f"  Num examples = {len(train_examples)}")
         logger.info(f"  Num epochs = {args.embedding_num_epochs}")
-        logger.info(f"  Total optimization steps = {train_steps}")
+        logger.info(f"  Total optimization steps = {total_train_steps}")
         logger.info(f"  Total train batch size = {batch_size}")
 
-        warmup_steps = math.ceil(train_steps * args.warmup_proportion)
+        warmup_steps = math.ceil(total_train_steps * args.warmup_proportion)
         self.model.model_body.fit(
             train_objectives=[(train_dataloader, train_loss)],
             epochs=args.embedding_num_epochs,
-            steps_per_epoch=train_steps,
             optimizer_params={"lr": args.embedding_learning_rate},
             warmup_steps=warmup_steps,
             show_progress_bar=args.show_progress_bar,
@@ -324,45 +320,6 @@
 
     def train_classifier(self, x_train: List[str], y_train: List[int], args: Optional[TrainingArguments] = None):
         args = args or self.args or TrainingArguments()
-=======
-                    train_loss = self.loss_class(
-                        model=self.model.model_body,
-                        distance_metric=self.distance_metric,
-                        margin=self.margin,
-                    )
-            else:
-                train_examples = []
-
-                for _ in range(self.num_iterations):
-                    if self.model.multi_target_strategy is not None:
-                        train_examples = sentence_pairs_generation_multilabel(
-                            np.array(x_train), np.array(y_train), train_examples
-                        )
-                    else:
-                        train_examples = sentence_pairs_generation(
-                            np.array(x_train), np.array(y_train), train_examples
-                        )
-
-                train_dataloader = DataLoader(train_examples, shuffle=True, batch_size=batch_size)
-                train_loss = self.loss_class(self.model.model_body)
-
-            total_train_steps = len(train_dataloader) * num_epochs
-            logger.info("***** Running training *****")
-            logger.info(f"  Num examples = {len(train_examples)}")
-            logger.info(f"  Num epochs = {num_epochs}")
-            logger.info(f"  Total optimization steps = {total_train_steps}")
-            logger.info(f"  Total train batch size = {batch_size}")
-
-            warmup_steps = math.ceil(total_train_steps * self.warmup_proportion)
-            self.model.model_body.fit(
-                train_objectives=[(train_dataloader, train_loss)],
-                epochs=num_epochs,
-                optimizer_params={"lr": learning_rate},
-                warmup_steps=warmup_steps,
-                show_progress_bar=show_progress_bar,
-                use_amp=self.use_amp,
-            )
->>>>>>> 29c03481
 
         self.model.fit(
             x_train,
